# Changelog

[`tinybmp`](https://crates.io/crates/tinybmp) is a no_std, low memory footprint BMP loading library for embedded applications.

<!-- next-header -->

## [Unreleased] - ReleaseDate

<<<<<<< HEAD
### Changed

- **(breaking)** [#9](https://github.com/embedded-graphics/tinybmp/pull/9) Added support for BMP images saved in top-down row order. A computed field `data_order` is added to the `Header` struct to capture whether the image data is ordered top-down, or the standard bottom-up. 

=======
>>>>>>> 3a83aa23
## [0.3.0-beta.1] - 2021-05-24

## [0.3.0-alpha.1] - 2020-12-27

### Changed

- **(breaking)** [#3](https://github.com/embedded-graphics/tinybmp/pull/3) `tinybmp` now depends on `embedded-graphics-core` instead of `embedded-graphics`.

## [0.3.0-alpha.1 - `embedded-graphics` repository] - 2020-12-27

> Note: PR numbers from this point onwards are from the old `embedded-graphics/embedded-graphics` repository. New PR numbers above this note refer to PRs in the `embedded-graphics/tinybmp` repository.

### Added

- [#453](https://github.com/embedded-graphics/embedded-graphics/pull/453) `DynamicBmp` was added to load images with an unknown color format at compile time.

### Changed

- **(breaking)** [#420](https://github.com/embedded-graphics/embedded-graphics/pull/420) To support the new embedded-graphics 0.7 image API a color type parameter was added to `Bmp`.
- **(breaking)** [#444](https://github.com/embedded-graphics/embedded-graphics/pull/444) The `graphics` feature was removed and the `embedded-graphics` dependency is now non optional.
- **(breaking)** [#444](https://github.com/embedded-graphics/embedded-graphics/pull/444) `Bmp` no longer implements `IntoIterator`. Pixel iterators can now be created using the `pixels` methods.
- **(breaking)** [#444](https://github.com/embedded-graphics/embedded-graphics/pull/444) `Bmp::width` and `Bmp::height` were replaced by `Bmp::size` which requires `embedded_graphics::geometry::OriginDimensions` to be in scope (also included in the embedded-graphics `prelude`).
- **(breaking)** [#444](https://github.com/embedded-graphics/embedded-graphics/pull/444) `Bmp::from_slice` now checks if the image BPP matches the specified color type. To report possible errors it now returns the dedicated error type `ParseError` instead of `()`.
- **(breaking)** [#444](https://github.com/embedded-graphics/embedded-graphics/pull/444) `Bmp::bpp` was renamed to `Bmp::color_bpp` to be consistent with `tinytga` and the return type was changed to an enum.
- **(breaking)** [#453](https://github.com/embedded-graphics/embedded-graphics/pull/453) The methods to access the raw image data and header were moved to a new `RawBmp` type, which can be used on its own or can be accessed by using `Bmp::as_raw` or `DynamicBmp::as_raw`.

## [0.2.3] - 2020-05-26

### Added

- #352 Added support for decoding 1 bit pixel depth BMP images.

## [0.2.2] - 2020-03-20

## [0.2.1] - 2020-02-17

- [#244](https://github.com/embedded-graphics/embedded-graphics/pull/244) Added `.into_iter()` support to the `Bmp` struct to get an iterator over every pixel in the image.

### Changed

- **(breaking)** [#247](https://github.com/embedded-graphics/embedded-graphics/pull/247) "reverse" integration of tinybmp into [`embedded-graphics`](https://crates.io/crates/embedded-graphics). tinybmp now has a `graphics` feature that must be turned on to enable embedded-graphics support. The `bmp` feature from embedded-graphics is removed.

  **Before**

  `Cargo.toml`

  ```toml
  [dependencies]
  embedded-graphics = { version = "0.6.0-alpha.3", features = [ "bmp" ]}
  ```

  Your code

  ```rust
  use embedded_graphics::prelude::*;
  use embedded_graphics::image::ImageBmp;

  let image = ImageBmp::new(include_bytes!("../../../assets/patch.bmp")).unwrap();
  display.draw(&image);
  ```

  **After**

  `Cargo.toml`

  ```toml
  [dependencies]
  embedded-graphics = "0.6.0"
  tinybmp = { version = "*", features = [ "graphics" ]}
  ```

  Your code

  ```rust
  use embedded_graphics::{prelude::*, image::Image};
  use tinybmp::Bmp;

  let image = Bmp::new(include_bytes!("../../../assets/patch.bmp")).unwrap();
  let image = Image::new(&image);
  display.draw(&image);
  ```

## 0.1.1

### Fixed

- #218 Test README examples in CI and update them to work with latest crate versions.

### Changed

- #228 Upgraded to nom 5 internally. No user-facing changes.

## 0.1.0

### Added

- Release `tinybmp` crate to crates.io

<!-- next-url -->
[unreleased]: https://github.com/embedded-graphics/tinybmp/compare/v0.3.0-beta.1...HEAD
[0.3.0-beta.1]: https://github.com/embedded-graphics/tinybmp/compare/v0.3.0-alpha.1...v0.3.0-beta.1

[0.3.0-alpha.1]: https://github.com/embedded-graphics/tinybmp/compare/after-split...v0.3.0-alpha.1
[0.3.0-alpha.1 - `embedded-graphics` repository]: https://github.com/embedded-graphics/embedded-graphics/compare/tinybmp-v0.2.3...before-split
[0.2.3]: https://github.com/embedded-graphics/embedded-graphics/compare/tinybmp-v0.2.2...tinybmp-v0.2.3
[0.2.2]: https://github.com/embedded-graphics/embedded-graphics/compare/tinybmp-v0.2.0...tinybmp-v0.2.2
[0.2.1]: https://github.com/embedded-graphics/embedded-graphics/compare/tinybmp-v0.1.1...tinybmp-v0.2.1<|MERGE_RESOLUTION|>--- conflicted
+++ resolved
@@ -6,13 +6,10 @@
 
 ## [Unreleased] - ReleaseDate
 
-<<<<<<< HEAD
 ### Changed
 
 - **(breaking)** [#9](https://github.com/embedded-graphics/tinybmp/pull/9) Added support for BMP images saved in top-down row order. A computed field `data_order` is added to the `Header` struct to capture whether the image data is ordered top-down, or the standard bottom-up. 
 
-=======
->>>>>>> 3a83aa23
 ## [0.3.0-beta.1] - 2021-05-24
 
 ## [0.3.0-alpha.1] - 2020-12-27
